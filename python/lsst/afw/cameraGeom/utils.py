--- conflicted
+++ resolved
@@ -85,69 +85,6 @@
         self.isTrimmed = doTrim
 
 class ButlerImage(GetCcdImage):
-<<<<<<< HEAD
-    """A class to return an Image of a given Ccd based on its cameraGeometry"""
-    
-    def __init__(self, butler, type="raw", isTrimmed=True, defaultSize=afwGeom.ExtentI(2048, 4176),
-                 gravity=None, background=np.nan, *args, **kwargs):
-        """Initialise
-        gravity  If the image returned by the butler is trimmed (e.g. some of the SuprimeCam CCDs)
-                 Specify how to fit the image into the available space; N => align top, W => align left
-        background  The value of any pixels that lie outside the CCDs
-        """
-        super(ButlerImage, self).__init__(*args)
-        self.isTrimmed = isTrimmed
-        self.type = type
-        self.butler = butler
-        self.kwargs = kwargs
-        self.isRaw = False
-        self.gravity = gravity
-        self.background = background
-        self.defaultSize = defaultSize
-
-    def getImage(self, ccd, amp=None, imageFactory=afwImage.ImageU):
-        """Return an image of the specified amp in the specified ccd"""
-
-        try:
-            im = self.butler.get(self.type, ccd=ccd.getId().getSerial(),
-                                 **self.kwargs).getMaskedImage().getImage()
-
-        except Exception, e:
-            if ccd.getId().getSerial() in range(100, 104):
-                im = afwImage.ImageF(self.defaultSize[1], self.defaultSize[0])
-            else:
-                im = afwImage.ImageF(self.defaultSize)
-
-            return im
-                
-        if self.type == "raw":
-            im = im.convertF()
-        else:
-            return im
-
-        trim = True
-        ccdImage = im.Factory(ccd.getAllPixels(trim))
-
-        for a in ccd:
-            if trim:
-                bias = im.Factory(im, a.getDiskBiasSec())
-
-                sim = im.Factory(im, a.getDiskDataSec())
-
-                sim -= afwMath.makeStatistics(bias, afwMath.MEANCLIP).getValue()
-
-            a.setTrimmed(True)
-
-            sub = ccdImage.Factory(ccdImage, a.getAllPixels(trim))
-
-            sub <<= a.prepareAmpData(sim)
-            sub /= a.getElectronicParams().getGain()
-
-        return ccdImage
-
-class SynthesizeCcdImage(GetCcdImage):
-=======
->>>>>>> 4fb0d0d4
     """A class to return an Image of a given Ccd based on its cameraGeometry"""
     
     def __init__(self, butler=None, type="raw", isTrimmed=True,
@@ -603,11 +540,7 @@
 
     return imageSource.getImage(amp, imageFactory=imageFactory)
 
-<<<<<<< HEAD
-def makeImageFromCcd(ccd, imageSource=SynthesizeCcdImage(), amp=None,
-=======
 def makeImageFromCcd(ccd, imageSource=ButlerImage(), amp=None,
->>>>>>> 4fb0d0d4
                      isTrimmed=None, correctGain = False, imageFactory=afwImage.ImageU, bin=1,
                      display=False):
     """Make an Image of a Ccd (or just a single amp)
@@ -881,12 +814,8 @@
 
     return cameraImage
 
-<<<<<<< HEAD
-def showCamera(camera, imageSource=SynthesizeCcdImage(), imageFactory=afwImage.ImageF,
-=======
 def showCamera(camera, imageSource=ButlerImage(), imageFactory=afwImage.ImageF,
->>>>>>> 4fb0d0d4
-                bin=1, border=5, frame=None, overlay=True, title="", ctype=ds9.GREEN, names=False):
+               bin=1, border=5, frame=None, overlay=True, title="", ctype=ds9.GREEN, names=False):
     """Show a Camera on ds9 (with the specified frame); if overlay show the IDs and detector boundaries
 
 If imageSource is provided its getImage method will be called to return a CCD image (e.g. a
@@ -907,11 +836,7 @@
 
             bbox = afwGeom.BoxI()
             for x, y in ((0.0,0.0), (0.0, height - 1), (width - 1, height - 1), (width - 1, 0.0), (0.0, 0.0)):
-<<<<<<< HEAD
-                position = ccd.getPositionFromPixel(afwGeom.Point2D(x,y)).getMm()
-=======
                 position = ccd.getPositionFromPixel(afwGeom.Point2D(x,y)).getPixels(ccd.getPixelSize())
->>>>>>> 4fb0d0d4
                 bbox.include(afwGeom.PointI(int(position.getX()//bin), int(position.getY()//bin)))
 
             cameraBbox.include(bbox)
@@ -930,10 +855,6 @@
 
             serialNo = ccd.getId().getSerial()
             ccdImage = cameraImage.Factory(cameraImage, ccdBboxes[serialNo], afwImage.PARENT)
-<<<<<<< HEAD
-
-=======
->>>>>>> 4fb0d0d4
             dataImage = makeImageFromCcd(ccd, imageSource, imageFactory=imageFactory, isTrimmed=True, bin=bin)
 
             if ccdImage.getDimensions() == dataImage.getDimensions():
@@ -955,14 +876,9 @@
                 else:
                     assert bin > 1
                     x0, y0 = 0, 0       # rounding error in binning
-<<<<<<< HEAD
-                    
-                subCcdImage = ccdImage.Factory(ccdImage, afwGeom.BoxI(afwGeom.PointI(x0, y0), dataImage.getDimensions()))
-=======
 
                 subCcdImage = ccdImage.Factory(ccdImage,
                                                afwGeom.BoxI(afwGeom.PointI(x0, y0), dataImage.getDimensions()))
->>>>>>> 4fb0d0d4
                 subCcdImage <<= dataImage
                 del subCcdImage
     #
