#!/usr/bin/env python

# 
# LSST Data Management System
# Copyright 2008, 2009, 2010 LSST Corporation.
# 
# This product includes software developed by the
# LSST Project (http://www.lsst.org/).
#
# This program is free software: you can redistribute it and/or modify
# it under the terms of the GNU General Public License as published by
# the Free Software Foundation, either version 3 of the License, or
# (at your option) any later version.
# 
# This program is distributed in the hope that it will be useful,
# but WITHOUT ANY WARRANTY; without even the implied warranty of
# MERCHANTABILITY or FITNESS FOR A PARTICULAR PURPOSE.  See the
# GNU General Public License for more details.
# 
# You should have received a copy of the LSST License Statement and 
# the GNU General Public License along with this program.  If not, 
# see <http://www.lsstcorp.org/LegalNotices/>.
#

"""
Tests for table.SimpleTable

Run with:
   ./testSimpleTable.py
or
   python
   >>> import testSimpleTable; testSimpleTable.run()
"""

import sys
import os
import unittest
import numpy

import lsst.utils.tests
import lsst.pex.exceptions
import lsst.afw.table
import lsst.afw.geom
import lsst.afw.coord

try:
    type(display)
except NameError:
    display = False

#-=-=-=-=-=-=-=-=-=-=-=-=-=-=-=-=-=-=-=-=-=-=-=-=-=-=-=-=-=-=-=-=-=-=-=-=-=-=-=-

def makeArray(size, dtype):
    return numpy.array(numpy.random.randn(size), dtype=dtype)

def makeCov(size, dtype):
    m = numpy.array(numpy.random.randn(size, size), dtype=dtype)
    r = numpy.dot(m, m.transpose())  # not quite symmetric for single-precision on some platforms
    for i in range(r.shape[0]):
        for j in range(i):
            r[i,j] = r[j,i]
    return r

class SimpleTableTestCase(unittest.TestCase):

    def checkScalarAccessors(self, record, key, name, value1, value2):
        fastSetter = getattr(record, "set" + key.getTypeString())
        fastGetter = getattr(record, "get" + key.getTypeString())
        record[key] = value1
        self.assertEqual(record[key], value1)
        self.assertEqual(record.get(key), value1)
        self.assertEqual(record[name], value1)
        self.assertEqual(record.get(name), value1)
        self.assertEqual(fastGetter(key), value1)
        record.set(key, value2)
        self.assertEqual(record[key], value2)
        self.assertEqual(record.get(key), value2)
        self.assertEqual(record[name], value2)
        self.assertEqual(record.get(name), value2)
        self.assertEqual(fastGetter(key), value2)
        record[name] = value1
        self.assertEqual(record[key], value1)
        self.assertEqual(record.get(key), value1)
        self.assertEqual(record[name], value1)
        self.assertEqual(record.get(name), value1)
        self.assertEqual(fastGetter(key), value1)
        record.set(name, value2)
        self.assertEqual(record[key], value2)
        self.assertEqual(record.get(key), value2)
        self.assertEqual(record[name], value2)
        self.assertEqual(record.get(name), value2)
        self.assertEqual(fastGetter(key), value2)
        fastSetter(key, value1)
        self.assertEqual(record[key], value1)
        self.assertEqual(record.get(key), value1)
        self.assertEqual(record[name], value1)
        self.assertEqual(record.get(name), value1)
        self.assertEqual(fastGetter(key), value1)
        self.assert_(key.subfields is None)

    def checkGeomAccessors(self, record, key, name, value):
        fastSetter = getattr(record, "set" + key.getTypeString())
        fastGetter = getattr(record, "get" + key.getTypeString())
        record.set(key, value)
        self.assertEqual(record.get(key), value)
        record.set(name, value)
        self.assertEqual(record.get(name), value)
        fastSetter(key, value)
        self.assertEqual(fastGetter(key), value)

    def checkArrayAccessors(self, record, key, name, value):
        fastSetter = getattr(record, "set" + key.getTypeString())
        fastGetter = getattr(record, "get" + key.getTypeString())
        record.set(key, value)
        self.assert_(numpy.all(record.get(key) == value))
        record.set(name, value)
        self.assert_(numpy.all(record.get(name) == value))
        fastSetter(key, value)
        self.assert_(numpy.all(fastGetter(key) == value))

    def testRecordAccess(self):
        schema = lsst.afw.table.Schema()
        k1 = schema.addField("f1", type="I")
        k2 = schema.addField("f2", type="L")
        k3 = schema.addField("f3", type="F")
        k4 = schema.addField("f4", type="D")
        k5 = schema.addField("f5", type="PointI")
        k6 = schema.addField("f6", type="PointF")
        k7 = schema.addField("f7", type="PointD")
        k8 = schema.addField("f8", type="MomentsF")
        k9 = schema.addField("f9", type="MomentsD")
        k10 = schema.addField("f10", type="ArrayF", size=4)
        k11 = schema.addField("f11", type="ArrayD", size=5)
        k12 = schema.addField("f12", type="CovF", size=3)
        k13 = schema.addField("f13", type="CovD", size=4)
        k14 = schema.addField("f14", type="CovPointF")
        k15 = schema.addField("f15", type="CovPointD")
        k16 = schema.addField("f16", type="CovMomentsF")
        k17 = schema.addField("f17", type="CovMomentsD")
        k18 = schema.addField("f18", type="Angle")
        k19 = schema.addField("f19", type="Coord")
        table = lsst.afw.table.BaseTable.make(schema)
        record = table.makeRecord()
        self.assertEqual(record[k1], 0)
        self.assertEqual(record[k2], 0)
        self.assert_(numpy.isnan(record[k3]))
        self.assert_(numpy.isnan(record[k4]))
        self.assertEqual(record.get(k5), lsst.afw.geom.Point2I())
        self.assert_(numpy.isnan(record[k6.getX()]))
        self.assert_(numpy.isnan(record[k6.getY()]))
        self.assert_(numpy.isnan(record[k7.getX()]))
        self.assert_(numpy.isnan(record[k7.getY()]))
        self.checkScalarAccessors(record, k1, "f1", 2, 3)
        self.checkScalarAccessors(record, k2, "f2", 2, 3)
        self.checkScalarAccessors(record, k3, "f3", 2.5, 3.5)
        self.checkScalarAccessors(record, k4, "f4", 2.5, 3.5)
        self.checkGeomAccessors(record, k5, "f5", lsst.afw.geom.Point2I(5, 3))
        self.checkGeomAccessors(record, k6, "f6", lsst.afw.geom.Point2D(5.5, 3.5))
        self.checkGeomAccessors(record, k7, "f7", lsst.afw.geom.Point2D(5.5, 3.5))
        for k in (k5, k6, k7): self.assertEqual(k.subfields, ("x", "y"))
        self.checkGeomAccessors(record, k8, "f8", lsst.afw.geom.ellipses.Quadrupole(5.5, 3.5, -1.0))
        self.checkGeomAccessors(record, k9, "f9", lsst.afw.geom.ellipses.Quadrupole(5.5, 3.5, -1.0))
        for k in (k8, k9): self.assertEqual(k.subfields, ("xx", "yy", "xy"))
        self.checkArrayAccessors(record, k10, "f10", makeArray(k10.getSize(), dtype=numpy.float32))
        self.checkArrayAccessors(record, k11, "f11", makeArray(k11.getSize(), dtype=numpy.float64))
        for k in (k10, k11): self.assertEqual(k.subfields, tuple(range(k.getSize())))
        self.checkArrayAccessors(record, k12, "f12", makeCov(k12.getSize(), dtype=numpy.float32))
        self.checkArrayAccessors(record, k13, "f13", makeCov(k13.getSize(), dtype=numpy.float64))
        self.checkArrayAccessors(record, k14, "f14", makeCov(k14.getSize(), dtype=numpy.float32))
        self.checkArrayAccessors(record, k15, "f15", makeCov(k15.getSize(), dtype=numpy.float64))
        self.checkArrayAccessors(record, k16, "f16", makeCov(k16.getSize(), dtype=numpy.float32))
        self.checkArrayAccessors(record, k17, "f17", makeCov(k17.getSize(), dtype=numpy.float64))
        for k in (k12, k13, k14, k15, k16, k17):
            n = 0
            for idx, subkey in zip(k.subfields, k.subkeys):
                self.assertEqual(k[idx], subkey)
                n += 1
            self.assertEqual(n, k.getElementCount())
        self.checkGeomAccessors(record, k18, "f18", lsst.afw.geom.Angle(1.2))
        self.assert_(k18.subfields is None)
        self.checkGeomAccessors(
            record, k19, "f19", 
            lsst.afw.coord.IcrsCoord(lsst.afw.geom.Angle(1.3), lsst.afw.geom.Angle(0.5))
            )
        self.assertEqual(k19.subfields, ("ra", "dec"))
        k0a = lsst.afw.table.Key["D"]()
        k0b = lsst.afw.table.Key["Flag"]()
        lsst.utils.tests.assertRaisesLsstCpp(self, lsst.pex.exceptions.LogicErrorException, record.get, k0a)
        lsst.utils.tests.assertRaisesLsstCpp(self, lsst.pex.exceptions.LogicErrorException, record.get, k0b)

    def testBaseFits(self):
        schema = lsst.afw.table.Schema()
        k = schema.addField("f", type="D")
        cat1 = lsst.afw.table.BaseCatalog(schema)
        for i in range(50):
            record = cat1.addNew()
            record.set(k, numpy.random.randn())
        cat1.writeFits("testBaseTable.fits")
        cat2 = lsst.afw.table.BaseCatalog.readFits("testBaseTable.fits")
        self.assertEqual(len(cat1), len(cat2))
        for r1, r2 in zip(cat1, cat2):
            self.assertEqual(r1.get(k), r2.get(k))
        os.remove("testBaseTable.fits")
        self.assertRaises(Exception, lsst.afw.table.BaseCatalog.readFits, "nonexistentfile.fits")

    def testColumnView(self):
        schema = lsst.afw.table.Schema()
        k1 = schema.addField("f1", type="I")
        kb1 = schema.addField("fb1", type="Flag")
        k2 = schema.addField("f2", type="F")
        kb2 = schema.addField("fb2", type="Flag")
        k3 = schema.addField("f3", type="D")
        kb3 = schema.addField("fb3", type="Flag")
        k4 = schema.addField("f4", type="ArrayF", size=2)
        k5 = schema.addField("f5", type="ArrayD", size=3)
        k6 = schema.addField("f6", type="Angle")
        catalog = lsst.afw.table.BaseCatalog(schema)
        catalog.addNew()
        catalog.addNew()
        catalog[0].set(k1, 2)
        catalog[0].set(k2, 0.5)
        catalog[0].set(k3, 0.25)
        catalog[0].set(kb1, False)
        catalog[0].set(kb2, True)
        catalog[0].set(kb3, False)
        catalog[0].set(k4, numpy.array([-0.5, -0.25], dtype=numpy.float32))
        catalog[0].set(k5, numpy.array([-1.5, -1.25, 3.375], dtype=numpy.float64))
        catalog[0].set(k6, lsst.afw.geom.Angle(0.25))
        catalog[1].set(k1, 3)
        catalog[1].set(k2, 2.5)
        catalog[1].set(k3, 0.75)
        catalog[1].set(kb1, True)
        catalog[1].set(kb2, False)
        catalog[1].set(kb3, True)
        catalog[1].set(k4, numpy.array([-3.25, -0.75], dtype=numpy.float32))
        catalog[1].set(k5, numpy.array([-1.25, -2.75, 0.625], dtype=numpy.float64))
        catalog[1].set(k6, lsst.afw.geom.Angle(0.15))
        columns = catalog.getColumnView()
        for key in [k1, k2, k3, kb1, kb2, kb3]:
            array = columns[key]
            for i in [0, 1]:
                self.assertEqual(array[i], catalog[i].get(key))
        for key in [k4, k5]:
            array = columns[key]
            for i in [0, 1]:
                self.assert_(numpy.all(array[i] == catalog[i].get(key)))
        for key in [k6]:
            array = columns[key]
            for i in [0, 1]:
                self.assertEqual(lsst.afw.geom.Angle(array[i]), catalog[i].get(key))

    def testIteration(self):
        schema = lsst.afw.table.Schema()
        k = schema.addField("a", type=int)
        catalog = lsst.afw.table.BaseCatalog(schema)
        for n in range(5):
            record = catalog.addNew()
            record[k] = n
        for n, r in enumerate(catalog):
            self.assertEqual(n, r[k])

<<<<<<< HEAD
    def testTicket2262(self):
        """Test that we can construct an array field in Python"""
        f1 = lsst.afw.table.Field["ArrayF"]("name", "doc", "units", 5)
        f2 = lsst.afw.table.Field["ArrayD"]("name", "doc", 5)
        self.assertEqual(f1.getSize(), 5)
        self.assertEqual(f2.getSize(), 5)
        
    def testExtract(self):
        schema = lsst.afw.table.Schema()
        schema.addField("a.b.c1", type=numpy.float64)
        schema.addField("a.b.c2", type="Flag")
        schema.addField("a.d1", type=numpy.int32)
        schema.addField("a.d2", type="ArrayF", size=2)
        schema.addField("q.e1", type="PointI")
        covKey = schema.addField("q.e2", type="CovF", size=3)
        self.assertEqual(schema.extract("a.b.*", ordered=True).keys(), ["a.b.c1", "a.b.c2"])
        self.assertEqual(schema.extract("*1", ordered=True).keys(), ["a.b.c1", "a.d1", "q.e1"])
        self.assertEqual(schema.extract("a.b.*", "*2", ordered=True).keys(),
                         ["a.b.c1", "a.b.c2", "a.d2", "q.e2"])
        self.assertEqual(schema.extract(regex=r"a\.(.+)1", sub=r"\1f", ordered=True).keys(), ["b.cf", "df"])
        catalog = lsst.afw.table.BaseCatalog(schema)
        for i in range(5):
            record = catalog.addNew()
            record.set("a.b.c1", numpy.random.randn())
            record.set("a.b.c2", True)
            record.set("a.d1", numpy.random.randint(100))
            record.set("a.d2", numpy.random.randn(2).astype(numpy.float32))
            record.set("q.e1", lsst.afw.geom.Point2I(numpy.random.randint(10), numpy.random.randint(10)))
            record.set("q.e2", numpy.random.randn(3,3).astype(numpy.float32))
        d = record.extract("*")
        self.assertEqual(set(d.keys()), set(schema.getNames()))
        self.assertEqual(d["a.b.c1"], record.get("a.b.c1"))
        self.assertEqual(d["a.b.c2"], record.get("a.b.c2"))
        self.assertEqual(d["a.d1"], record.get("a.d1"))
        self.assert_(numpy.all(d["a.d2"] == record.get("a.d2")))
        self.assertEqual(d["q.e1"], record.get("q.e1"))
        self.assert_(numpy.all(d["q.e2"] == record.get("q.e2")))
        d = record.extract("q.e1", split=True)
        self.assertEqual(d["q.e1.x"], record.get("q.e1.x"))
        self.assertEqual(d["q.e1.y"], record.get("q.e1.y"))
        self.assert_("q.e1" not in d)
        allIdx = slice(None)
        sliceIdx = slice(0, 4, 2)
        boolIdx = numpy.array([True, False, False, True, True])
        for kwds, idx in [
            ({}, allIdx),
            ({"copy": True}, allIdx),
            ({"where": boolIdx}, boolIdx),
            ({"where": sliceIdx}, sliceIdx),
            ({"where": boolIdx, "copy": True}, boolIdx),
            ({"where": sliceIdx, "copy": True}, sliceIdx),
            ]:
            
            d = catalog.extract("*", **kwds)
            self.assert_(numpy.all(d["a.b.c1"] == catalog.get("a.b.c1")[idx]))
            self.assert_(numpy.all(d["a.b.c2"] == catalog.get("a.b.c2")[idx]))
            self.assert_(numpy.all(d["a.d1"] == catalog.get("a.d1")[idx]))
            self.assert_(numpy.all(d["a.d2"] == catalog.get("a.d2")[idx]))
            self.assert_(numpy.all(d["q.e1.x"] == catalog.get("q.e1.x")[idx]))
            self.assert_(numpy.all(d["q.e1.y"] == catalog.get("q.e1.y")[idx]))
            cov = d["q.e2"]
            for i in range(covKey.getSize()):
                for j in range(covKey.getSize()):
                    self.assert_(numpy.all(cov[:,i,j] == catalog.get(covKey[i,j])[idx]))
            if "copy" in kwds or idx is boolIdx:
                for col in d.values():
                    self.assert_(col.flags.c_contiguous)
=======
    def testExtend(self):
        schema1 = lsst.afw.table.SourceTable.makeMinimalSchema()
        k1 = schema1.addField("f1", type=int)
        k2 = schema1.addField("f2", type=float)
        cat1 = lsst.afw.table.BaseCatalog(schema1)
        for i in range(1000):
            record = cat1.addNew()
            record.setI(k1, i)
            record.setD(k2, numpy.random.randn())
        self.assertFalse(cat1.isContiguous())
        cat2 = lsst.afw.table.BaseCatalog(schema1)
        cat2.extend(cat1, deep=True)
        self.assertEqual(len(cat1), len(cat2))
        self.assert_(cat2.isContiguous())
        cat3 = lsst.afw.table.BaseCatalog(cat1.table)
        cat3.extend(cat1, deep=False)
        self.assertFalse(cat3.isContiguous())
        cat4 = lsst.afw.table.BaseCatalog(cat1.table)
        cat4.extend(list(cat1), deep=False)
        self.assertFalse(cat4.isContiguous())
        cat4 = lsst.afw.table.BaseCatalog(schema1)
        cat4.extend(list(cat1), deep=True)
        self.assertFalse(cat4.isContiguous())
        mapper = lsst.afw.table.SchemaMapper(schema1)
        mapper.addMinimalSchema(lsst.afw.table.SourceTable.makeMinimalSchema())
        k2a = mapper.addMapping(k2)
        schema2 = mapper.getOutputSchema()
        self.assert_(mapper.getOutputSchema().contains(lsst.afw.table.SourceTable.makeMinimalSchema()))
        cat5 = lsst.afw.table.BaseCatalog(schema2)
        cat5.extend(cat1, mapper=mapper)
        self.assert_(cat5.isContiguous())
        cat6 = lsst.afw.table.SourceCatalog(schema2)
        cat6.extend(list(cat1), mapper=mapper)
        self.assertFalse(cat6.isContiguous())
        cat7 = lsst.afw.table.SourceCatalog(schema2)
        cat7.reserve(len(cat1) * 2)
        cat7.extend(list(cat1), mapper=mapper)
        cat7.extend(cat1, mapper=mapper)
        self.assert_(cat7.isContiguous())
>>>>>>> fa09dc6c

#-=-=-=-=-=-=-=-=-=-=-=-=-=-=-=-=-=-=-=-=-=-=-=-=-=-=-=-=-=-=-=-=-=-=-=-=-=-=-=-

def suite():
    """Returns a suite containing all the test cases in this module."""

    lsst.utils.tests.init()

    suites = []
    suites += unittest.makeSuite(SimpleTableTestCase)
    suites += unittest.makeSuite(lsst.utils.tests.MemoryTestCase)
    return unittest.TestSuite(suites)

def run(shouldExit = False):
    """Run the tests"""
    lsst.utils.tests.run(suite(), shouldExit)

if __name__ == "__main__":
    run(True)<|MERGE_RESOLUTION|>--- conflicted
+++ resolved
@@ -259,7 +259,6 @@
         for n, r in enumerate(catalog):
             self.assertEqual(n, r[k])
 
-<<<<<<< HEAD
     def testTicket2262(self):
         """Test that we can construct an array field in Python"""
         f1 = lsst.afw.table.Field["ArrayF"]("name", "doc", "units", 5)
@@ -327,7 +326,7 @@
             if "copy" in kwds or idx is boolIdx:
                 for col in d.values():
                     self.assert_(col.flags.c_contiguous)
-=======
+
     def testExtend(self):
         schema1 = lsst.afw.table.SourceTable.makeMinimalSchema()
         k1 = schema1.addField("f1", type=int)
@@ -367,7 +366,6 @@
         cat7.extend(list(cat1), mapper=mapper)
         cat7.extend(cat1, mapper=mapper)
         self.assert_(cat7.isContiguous())
->>>>>>> fa09dc6c
 
 #-=-=-=-=-=-=-=-=-=-=-=-=-=-=-=-=-=-=-=-=-=-=-=-=-=-=-=-=-=-=-=-=-=-=-=-=-=-=-=-
 
