--- conflicted
+++ resolved
@@ -280,15 +280,6 @@
         return cat;
     }
 
-<<<<<<< HEAD
-    /// Write a FITS binary table
-    void writeFits(std::string const & filename, std::string const & mode="w") const {
-        io::FitsWriter::apply(filename, mode, *this);
-    }
-    void writeFits(fits::MemFileManager & manager, std::string const & mode="w") const {
-        io::FitsWriter::apply(manager, mode, *this);
-    }
-=======
     /// Write a FITS binary table to a regular file.
     void writeFits(std::string const & filename, std::string const & mode="w") const {
         io::FitsWriter::apply(filename, mode, *this);
@@ -301,17 +292,11 @@
     void writeFits(fits::Fits & fitsfile) const {
         io::FitsWriter::apply(fitsfile, *this);
     }
->>>>>>> 39c4ddef
 
     /// @brief Read a FITS binary table from a regular file.
     static CatalogT readFits(std::string const & filename, int hdu=0) {
         return io::FitsReader::apply<CatalogT>(filename, hdu);
     }
-<<<<<<< HEAD
-    static CatalogT readFits(fits::MemFileManager & manager, int hdu=2) {
-        return io::FitsReader::apply<CatalogT>(manager, hdu);
-    }
-=======
     /// @brief Read a FITS binary table from a RAM file.
     static CatalogT readFits(fits::MemFileManager & manager, int hdu=0) {
         return io::FitsReader::apply<CatalogT>(manager, hdu);
@@ -320,7 +305,6 @@
     static CatalogT readFits(fits::Fits & fitsfile) {
         return io::FitsReader::apply<CatalogT>(fitsfile);
     }
->>>>>>> 39c4ddef
 
     /**
      *  @brief Return a ColumnView of this catalog's records.
@@ -339,9 +323,6 @@
         }
         return ColumnView::make(_table, begin(), end());
     }
-
-    /// @brief Return true if all records are contiguous.
-    bool isContiguous() const { return ColumnView::isRangeContiguous(_table, begin(), end()); }
 
     /// @brief Return true if all records are contiguous.
     bool isContiguous() const { return ColumnView::isRangeContiguous(_table, begin(), end()); }
@@ -493,11 +474,7 @@
     /// @brief Insert a range of records into the catalog by copying them with a SchemaMapper.
     template <typename InputIterator>
     void insert(SchemaMapper const & mapper, iterator pos, InputIterator first, InputIterator last) {
-<<<<<<< HEAD
-        if (mapper.getOutputSchema() != _table->getSchema()) {
-=======
         if (!_table->getSchema().contains(mapper.getOutputSchema())) {
->>>>>>> 39c4ddef
             throw LSST_EXCEPT(
                 pex::exceptions::InvalidParameterException,
                 "SchemaMapper's output schema does not match catalog's schema"
