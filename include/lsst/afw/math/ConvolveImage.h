// -*- LSST-C++ -*-
#ifndef LSST_AFW_MATH_CONVOLVEIMAGE_H
#define LSST_AFW_MATH_CONVOLVEIMAGE_H
/**
 * @file
 *
<<<<<<< HEAD
 * @brief Convolution functions
=======
 * @brief Convolve and convolveAtAPoint functions for Image and Kernel
>>>>>>> 858f14dc
 *
 * @todo
 * * Consider adding a flag to convolve indicating which specialized version of basicConvolve was used.
 *   This would only be used for unit testing and trace messages suffice (barely), so not a high priority.
 * * Consider a way to disable use of specialized versions of basicConvolve.
 *   This could be used to replace convolveLinear with an automatic specialization.
 *   It might also be useful for unit tests to verify that the specialized version gives the same answer.
 *
 * @author Russell Owen
 *
 * @ingroup afw
 */
#include "lsst/afw/image/Image.h"
#include "lsst/afw/math/Kernel.h"

namespace lsst {
namespace afw {
namespace math {
<<<<<<< HEAD
=======

    template <typename OutImageT, typename InImageT>
    inline typename OutImageT::SinglePixel convolveAtAPoint(
        typename InImageT::const_xy_locator& inLocator,
        typename lsst::afw::image::Image<lsst::afw::math::Kernel::PixelT>::const_xy_locator& kernelLocator,
        int kWidth, int kHeight);
>>>>>>> 858f14dc
    
    template <typename OutImageT, typename InImageT, typename KernelT>
    void convolve(
        OutImageT& convolvedImage,
        InImageT const& inImage,
        KernelT const& kernel,
        bool doNormalize,
        int edgeBit=-1
    );

    template <typename OutImageT, typename InImageT>
<<<<<<< HEAD
    void convolveLinear(
        OutImageT& convolvedImage,
        InImageT const& inImage,
        lsst::afw::math::LinearCombinationKernel const& kernel,
        int edgeBit=-1
=======
    inline typename OutImageT::SinglePixel convolveAtAPoint(
        typename InImageT::const_xy_locator& inImage,
        std::vector<lsst::afw::math::Kernel::PixelT> const& kernelColList,
        std::vector<lsst::afw::math::Kernel::PixelT> const& kernelRowList
>>>>>>> 858f14dc
    );
    
    template <typename OutImageT, typename InImageT>
    void basicConvolve(
        OutImageT& convolvedImage,
        InImageT const& inImage,
        lsst::afw::math::Kernel const& kernel,
        bool doNormalize
    );
    
    template <typename OutImageT, typename InImageT>
    void basicConvolve(
        OutImageT& convolvedImage,
        InImageT const& inImage,
        lsst::afw::math::DeltaFunctionKernel const& kernel,
        bool doNormalize
    );
    
    template <typename OutImageT, typename InImageT>
    void basicConvolve(
        OutImageT& convolvedImage,
        InImageT const& inImage,
        lsst::afw::math::SeparableKernel const& kernel,
        bool doNormalize
    );

    template <typename OutImageT, typename InImageT>
    inline typename OutImageT::SinglePixel convolveAtAPoint(
        typename InImageT::const_xy_locator& imageLocator,
        typename lsst::afw::image::Image<lsst::afw::math::Kernel::PixelT>::const_xy_locator& kernelLocator,
        int kWidth, int kHeight);
    
    template <typename OutImageT, typename InImageT>
    inline typename OutImageT::SinglePixel convolveAtAPoint(
        typename InImageT::const_xy_locator& imageLocator,
        std::vector<lsst::afw::math::Kernel::PixelT> const& kernelXList,
        std::vector<lsst::afw::math::Kernel::PixelT> const& kernelYList
    );
}}}   // lsst::afw::math

/**
 * @brief Apply convolution kernel to an image at one point
 *
 * @note: this is a high performance routine; the user is expected to:
 * - figure out the kernel center and adjust the supplied pixel accessors accordingly
 * For an example of how to do this see the convolve function.
 *
 * @ingroup afw
 */
template <typename OutImageT, typename InImageT>
inline typename OutImageT::SinglePixel lsst::afw::math::convolveAtAPoint(
    typename InImageT::const_xy_locator& imageLocator,
                                        ///< locator for image pixel that overlaps (0,0) pixel of kernel(!)
    lsst::afw::image::Image<lsst::afw::math::Kernel::PixelT>::const_xy_locator &kernelLocator,
                                        ///< locator for (0,0) pixel of kernel
    int kWidth,                         ///< number of columns in kernel
    int kHeight                         ///< number of rows in kernel
                                  ) {
    typename OutImageT::SinglePixel outValue = 0;
    for (int y = 0; y != kHeight; ++y) {
        for (int x = 0; x != kWidth; ++x, ++imageLocator.x(), ++kernelLocator.x()) {
            typename lsst::afw::math::Kernel::Pixel const kVal = kernelLocator[0];
            if (kVal != 0) {
                outValue += *imageLocator*kVal;
            }
        }

        imageLocator  += lsst::afw::image::detail::difference_type(-kWidth, 1);
        kernelLocator += lsst::afw::image::detail::difference_type(-kWidth, 1);
    }

    imageLocator  += lsst::afw::image::detail::difference_type(0, -kHeight);
    kernelLocator += lsst::afw::image::detail::difference_type(0, -kHeight);

    return outValue;
}

/**
 * @brief Apply separable convolution kernel to an image at one point
 *
 * @note: this is a high performance routine; the user is expected to:
 * - figure out the kernel center and adjust the supplied pixel accessors accordingly
 * For an example of how to do this see the convolve function.
 *
 * @ingroup afw
 */
template <typename OutImageT, typename InImageT>
inline typename OutImageT::SinglePixel lsst::afw::math::convolveAtAPoint(
    typename InImageT::const_xy_locator& imageLocator,
                                        ///< locator for image pixel that overlaps (0,0) pixel of kernel(!)
    std::vector<lsst::afw::math::Kernel::PixelT> const &kernelXList,  ///< kernel column vector
    std::vector<lsst::afw::math::Kernel::PixelT> const &kernelYList   ///< kernel row vector
) {
    typedef typename std::vector<lsst::afw::math::Kernel::PixelT>::const_iterator k_iter;

    std::vector<lsst::afw::math::Kernel::PixelT>::const_iterator kernelYIter = kernelYList.begin();

    typedef typename OutImageT::SinglePixel OutT;
    OutT outValue = 0;
    for (k_iter kernelYIter = kernelYList.begin(), end = kernelYList.end();
         kernelYIter != end; ++kernelYIter) {

        OutT outValueY = 0;
        for (k_iter kernelXIter = kernelXList.begin(), end = kernelXList.end();
             kernelXIter != end; ++kernelXIter, ++imageLocator.x()) {
            typename lsst::afw::math::Kernel::Pixel const kValX = *kernelXIter;
            if (kValX != 0) {
                outValueY += *imageLocator*kValX;
            }
        }
        
        double const kValY = *kernelYIter;
        if (kValY != 0) {
            outValue += outValueY*kValY;
        }
        
        imageLocator += lsst::afw::image::detail::difference_type(-kernelXList.size(), 1);
    }
    
    imageLocator += lsst::afw::image::detail::difference_type(0, -kernelYList.size());

    return outValue;
}

#endif // !defined(LSST_AFW_MATH_CONVOLVEIMAGE_H)<|MERGE_RESOLUTION|>--- conflicted
+++ resolved
@@ -4,11 +4,7 @@
 /**
  * @file
  *
-<<<<<<< HEAD
- * @brief Convolution functions
-=======
  * @brief Convolve and convolveAtAPoint functions for Image and Kernel
->>>>>>> 858f14dc
  *
  * @todo
  * * Consider adding a flag to convolve indicating which specialized version of basicConvolve was used.
@@ -27,38 +23,18 @@
 namespace lsst {
 namespace afw {
 namespace math {
-<<<<<<< HEAD
-=======
 
     template <typename OutImageT, typename InImageT>
     inline typename OutImageT::SinglePixel convolveAtAPoint(
         typename InImageT::const_xy_locator& inLocator,
         typename lsst::afw::image::Image<lsst::afw::math::Kernel::PixelT>::const_xy_locator& kernelLocator,
         int kWidth, int kHeight);
->>>>>>> 858f14dc
     
-    template <typename OutImageT, typename InImageT, typename KernelT>
-    void convolve(
-        OutImageT& convolvedImage,
-        InImageT const& inImage,
-        KernelT const& kernel,
-        bool doNormalize,
-        int edgeBit=-1
-    );
-
     template <typename OutImageT, typename InImageT>
-<<<<<<< HEAD
-    void convolveLinear(
-        OutImageT& convolvedImage,
-        InImageT const& inImage,
-        lsst::afw::math::LinearCombinationKernel const& kernel,
-        int edgeBit=-1
-=======
     inline typename OutImageT::SinglePixel convolveAtAPoint(
         typename InImageT::const_xy_locator& inImage,
         std::vector<lsst::afw::math::Kernel::PixelT> const& kernelColList,
         std::vector<lsst::afw::math::Kernel::PixelT> const& kernelRowList
->>>>>>> 858f14dc
     );
     
     template <typename OutImageT, typename InImageT>
@@ -84,18 +60,22 @@
         lsst::afw::math::SeparableKernel const& kernel,
         bool doNormalize
     );
+    
+    template <typename OutImageT, typename InImageT, typename KernelT>
+    void convolve(
+        OutImageT& convolvedImage,
+        InImageT const& inImage,
+        KernelT const& kernel,
+        bool doNormalize,
+        int edgeBit=-1
+    );
 
     template <typename OutImageT, typename InImageT>
-    inline typename OutImageT::SinglePixel convolveAtAPoint(
-        typename InImageT::const_xy_locator& imageLocator,
-        typename lsst::afw::image::Image<lsst::afw::math::Kernel::PixelT>::const_xy_locator& kernelLocator,
-        int kWidth, int kHeight);
-    
-    template <typename OutImageT, typename InImageT>
-    inline typename OutImageT::SinglePixel convolveAtAPoint(
-        typename InImageT::const_xy_locator& imageLocator,
-        std::vector<lsst::afw::math::Kernel::PixelT> const& kernelXList,
-        std::vector<lsst::afw::math::Kernel::PixelT> const& kernelYList
+    void convolveLinear(
+        OutImageT& convolvedImage,
+        InImageT const& inImage,
+        lsst::afw::math::LinearCombinationKernel const& kernel,
+        int edgeBit=-1
     );
 }}}   // lsst::afw::math
 
