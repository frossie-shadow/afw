--- conflicted
+++ resolved
@@ -67,13 +67,8 @@
 
         //Constructors
         TanWcs();
-<<<<<<< HEAD
-        friend Wcs::Ptr makeWcs(lsst::daf::base::PropertySet::Ptr fitsMetadata);
+        friend Wcs::Ptr makeWcs(lsst::daf::base::PropertySet::Ptr metadata, bool);
         TanWcs(const lsst::afw::geom::Point2D crval, const lsst::afw::geom::Point2D crpix, 
-=======
-        friend Wcs::Ptr makeWcs(lsst::daf::base::PropertySet::Ptr metadata, bool);
-        TanWcs(const lsst::afw::geom::PointD crval, const lsst::afw::geom::PointD crpix, 
->>>>>>> 164ee2d9
                const Eigen::Matrix2d &CD, 
                double equinox=2000, std::string raDecSys="FK5",
                const std::string cunits1="deg", const std::string cunits2="deg"
@@ -91,24 +86,15 @@
 
         virtual ~TanWcs() {};
         
-<<<<<<< HEAD
-        //Accessors
-        virtual lsst::afw::coord::Coord::Ptr pixelToSky(double pix1, double pix2) const;
-        virtual lsst::afw::coord::Coord::Ptr pixelToSky(const lsst::afw::geom::Point2D pixel) const;
-        
-        virtual lsst::afw::geom::Point2D skyToPixel(double sky1, double sky2) const;
-        virtual lsst::afw::geom::Point2D skyToPixel(const lsst::afw::coord::Coord::ConstPtr coord) const;
-=======
         virtual lsst::afw::image::Wcs::Ptr clone(void) const;
->>>>>>> 164ee2d9
 
         // Returns the pixel scale, in arcsec/pixel.
         double pixelScale() const;
         
         // Applies the SIP AP and BP distortion (used in the skyToPixel direction)
-        lsst::afw::geom::PointD distortPixel(const lsst::afw::geom::PointD pixel) const;
+        lsst::afw::geom::Point2D distortPixel(const lsst::afw::geom::Point2D pixel) const;
         // Applies the SIP A and B un-distortion (used in the pixelToSky direction)
-        lsst::afw::geom::PointD undistortPixel(const lsst::afw::geom::PointD pixel) const;
+        lsst::afw::geom::Point2D undistortPixel(const lsst::afw::geom::Point2D pixel) const;
 
         bool hasDistortion() const {    return _hasDistortion;};
         lsst::daf::base::PropertyList::Ptr getFitsMetadata() const;        
@@ -136,7 +122,7 @@
         TanWcs & operator = (const TanWcs &);        
 
         virtual void pixelToSkyImpl(double pixel1, double pixel2, double skyTmp[2]) const;
-        virtual lsst::afw::geom::PointD skyToPixelImpl(double sky1, double sky2) const;
+        virtual lsst::afw::geom::Point2D skyToPixelImpl(double sky1, double sky2) const;
 
         //Allow the formatter to access private goo
         LSST_PERSIST_FORMATTER(lsst::afw::formatters::TanWcsFormatter)
