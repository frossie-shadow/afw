#include <iostream>
#include <sstream>
#include <cmath>
#include <cstring>

#include "boost/format.hpp"

#include "wcslib/wcs.h"
#include "wcslib/wcsfix.h"
#include "wcslib/wcshdr.h"

#include "lsst/daf/base.h"
#include "lsst/daf/data/LsstBase.h"
#include "lsst/afw/formatters/Utils.h"
#include "lsst/afw/formatters/TanWcsFormatter.h"
#include "lsst/pex/exceptions.h"
#include "lsst/afw/geom/AffineTransform.h"
#include "lsst/afw/image/TanWcs.h"    

namespace except = lsst::pex::exceptions; 
namespace afwImg = lsst::afw::image;
namespace geom = lsst::afw::geom;
using namespace std;


typedef lsst::daf::base::PropertySet PropertySet;
typedef lsst::afw::image::TanWcs TanWcs;
typedef lsst::afw::geom::PointD GeomPoint;
typedef lsst::afw::coord::Coord Coord;

const int lsstToFitsPixels = -1;
const int fitsToLsstPixels = +1;


static void decodeSipHeader(lsst::daf::base::PropertySet::Ptr fitsMetadata,
                            std::string const& which,
                            Eigen::MatrixXd *m);


TanWcs::TanWcs() : 
    Wcs(),
    _hasDistortion(false),
    _sipA(1,1), _sipB(1,1), _sipAp(1,1), _sipBp(1,1) {
}

///Create a Wcs from a fits header. Don't call this directly. Use makeWcs() instead, which will figure
///out which (if any) sub-class of Wcs is appropriate
TanWcs::TanWcs(PropertySet::Ptr const fitsMetadata) : 
    Wcs(fitsMetadata),
    _hasDistortion(false),
    _sipA(1,1), _sipB(1,1), _sipAp(1,1), _sipBp(1,1) {

    //Internal params for wcslib. These should be set via policy - but for the moment...
    _relax = 1;
    _wcsfixCtrl = 2;
    _wcshdrCtrl = 2;

    //Check that the header isn't empty
    if(fitsMetadata->nameCount() == 0) {
        string msg = "Fits metadata contains no cards";
        throw LSST_EXCEPT(except::InvalidParameterException, msg);
    }
    
    //Check for tangent plane projection
    string ctype1 = fitsMetadata->getAsString("CTYPE1");
    string ctype2 = fitsMetadata->getAsString("CTYPE1");

    if((ctype1.substr(5, 3) != "TAN") || (ctype1.substr(5, 3) != "TAN") ) {
        string msg = "One or more axis isn't in TAN projection";
        throw LSST_EXCEPT(except::InvalidParameterException, msg);
    }

    //Check for distorton terms. With two ctypes, there are 4 alternatives, only
    //two of which are valid.. Both have distortion terms or both don't. 
    int nSip = (ctype1.substr(8, 4) == "-SIP")   ? 1 : 0;
    nSip += (ctype2.substr(8, 4) == "-SIP") ? 1 : 0;
    
    switch (nSip) {
        case 0:
            _hasDistortion = false;
            break;
        case 1:
            {//Invalid case. Throw an exception
                string msg = "Distortion key found for only one CTYPE";
                throw LSST_EXCEPT(except::InvalidParameterException, msg);
            }
            break;  //Not necessary, but looks naked without it.
        case 2:
            _hasDistortion = true;
            
            //Hide the distortion from wcslib
            fitsMetadata->set<string>("CTYPE1", ctype1.substr(0,7));
            fitsMetadata->set<string>("CTYPE2", ctype2.substr(0,7));
            
            //Save SIP information
            decodeSipHeader(fitsMetadata, "A", &_sipA);
            decodeSipHeader(fitsMetadata, "B", &_sipB);
            decodeSipHeader(fitsMetadata, "AP", &_sipAp);
            decodeSipHeader(fitsMetadata, "BP", &_sipBp);
            break;
    }
    
    //Check that the existence of forward sip matrices <=> existence of reverse matrices
    if( _hasDistortion) {
        if ((_sipA.rows() == 1) || (_sipB.rows() == 1)) {
                string msg = "Existence of forward distorton matrices suggested, but not found";
                throw LSST_EXCEPT(except::InvalidParameterException, msg);
        }

        if ((_sipAp.rows() == 1) || (_sipBp.rows() == 1)) {
                string msg = "Forward distorton matrices present, but no reverse matrices";
                throw LSST_EXCEPT(except::InvalidParameterException, msg);
        }
    }
            
}




///@brief Decode the SIP headers for a given matrix, if present.
static void decodeSipHeader(lsst::daf::base::PropertySet::Ptr fitsMetadata,
                            std::string const& which,
                            Eigen::MatrixXd *m) {
    std::string header = which + "_ORDER";
    if (!fitsMetadata->exists(header)) return;
    int order = fitsMetadata->getAsInt(header);
    m->resize(order + 1, order + 1);
    boost::format format("%1%_%2%_%3%");
    for (int i = 0; i <= order; ++i) {
        for (int j = 0; j <= order; ++j) {
            header = (format % which % i % j).str();
            if (fitsMetadata->exists(header)) {
                (*m)(i,j) = fitsMetadata->getAsDouble(header);
            }
            else {
                (*m)(i, j) = 0.0;
            }
        }
    }
}



///\brief Construct a tangent plane wcs without distortion terms    
///\param crval The sky position of the reference point
///\param crpix The pixel position corresponding to crval in Lsst units
///\param CD    Matrix describing transformations from pixel to sky positions
///\param sipA Forward distortion matrix for axis 1
///\param sipB Forward distortion matrix for axis 2
///\param sipAp Reverse distortion matrix for axis 1
///\param sipBp Reverse distortion matrix for axis 2
///\param equinox Equinox of coordinate system, eg 2000 (Julian) or 1950 (Besselian)
///\param raDecSys System used to describe right ascension or declination, e.g FK4, FK5 or ICRS
///\param cunits1 Units of sky position. One of deg, arcmin or arcsec
///\param cunits2 Units of sky position. One of deg, arcmin or arcsec
TanWcs::TanWcs(const GeomPoint crval, const GeomPoint crpix, const Eigen::Matrix2d &CD, 
        double equinox, string raDecSys,
        const string cunits1, const string cunits2
       ) :
       Wcs(crval, crpix, CD, "RA---TAN", "DEC--TAN", equinox, raDecSys, cunits1, cunits2),
       _hasDistortion(false),
       _sipA(1,1), _sipB(1,1), _sipAp(1,1), _sipBp(1,1) {
       
       //Nothing to do here
}


///\brief Construct a tangent plane wcs with distortion terms    
///\param crval The sky position of the reference point
///\param crpix The pixel position corresponding to crval
///\param CD    Matrix describing transformations from pixel to sky positions
///\param sipA Forward distortion matrix for axis 1
///\param sipB Forward distortion matrix for axis 2
///\param sipAp Reverse distortion matrix for axis 1
///\param sipBp Reverse distortion matrix for axis 2
///\param equinox Equinox of coordinate system, eg 2000 (Julian) or 1950 (Besselian)
///\param raDecSys System used to describe right ascension or declination, e.g FK4, FK5 or ICRS
///\param cunits1 Units of sky position. One of deg, arcmin or arcsec
///\param cunits2 Units of sky position. One of deg, arcmin or arcsec
TanWcs::TanWcs(const GeomPoint crval, const GeomPoint crpix, const Eigen::Matrix2d &CD, 
            Eigen::MatrixXd const & sipA, 
            Eigen::MatrixXd const & sipB, 
            Eigen::MatrixXd const & sipAp, 
            Eigen::MatrixXd const & sipBp,  
            double equinox, std::string raDecSys,
            const std::string cunits1, const std::string cunits2
           ) :
           Wcs(crval, crpix, CD, "RA---TAN", "DEC--TAN", equinox, raDecSys, cunits1, cunits2),
           _hasDistortion(true),
           //Sip's set by a dedicated method that does error checking
           _sipA(1,1), _sipB(1,1), _sipAp(1,1), _sipBp(1,1) {

    //Input checking is done constructor of base class, so don't need to do 
    //any here.

    //Set the distortion terms
    setDistortionMatrices(sipA, sipB, sipAp, sipBp);
}


///Copy constructor
TanWcs::TanWcs(lsst::afw::image::TanWcs const & rhs) :
    Wcs(rhs),
    _hasDistortion(rhs._hasDistortion),
    _sipA(rhs._sipA), 
    _sipB(rhs._sipB),
    _sipAp(rhs._sipAp), 
    _sipBp(rhs._sipBp) {
    
}


///Assignment operator    
TanWcs::TanWcs & TanWcs::operator = (const TanWcs & rhs){
    if (this != &rhs) {
        
        if (_nWcsInfo > 0) {
            wcsvfree(&_nWcsInfo, &_wcsInfo);
        }
        _nWcsInfo = 0;
        _wcsInfo = NULL;
        _relax = rhs._relax;
        _wcsfixCtrl = rhs._wcsfixCtrl;
        _wcshdrCtrl = rhs._wcshdrCtrl;
        _nReject = rhs._nReject;

        if (rhs._nWcsInfo > 0) {
            // allocate wcs structs
            _wcsInfo = static_cast<struct wcsprm *>(calloc(1, sizeof(struct wcsprm)));
            if (_wcsInfo == NULL) {
                throw LSST_EXCEPT(lsst::pex::exceptions::MemoryException, "Cannot allocate WCS info");
            }
            _wcsInfo->flag = -1;
            _nWcsInfo = 1;

            _wcsInfo[0].flag = -1;
            int status = wcscopy(1, rhs._wcsInfo, _wcsInfo);
            if (status != 0) {
                wcsvfree(&_nWcsInfo, &_wcsInfo);
                throw LSST_EXCEPT(lsst::pex::exceptions::MemoryException,
                    (boost::format("Failed to copy WCS info; wcscopy status = %d. %s") %
                     status % wcs_errmsg[status]).str());
            }
        }

        _hasDistortion = false;        
        if (rhs._hasDistortion) {
            _hasDistortion = true;
            _sipA = rhs._sipA;
            _sipB = rhs._sipB;
            _sipAp = rhs._sipAp;
            _sipBp = rhs._sipBp;
        }
    }
    
    return *this;
}

///\brief Clone a TanWcs.
afwImg::Wcs::Ptr TanWcs::clone(void) const {
    return afwImg::Wcs::Ptr(new TanWcs(*this));
}

//
// Accessors
//

///\brief Convert from sky coordinates (e.g ra/dec) to (possibly) distorted pixel positions.
///
///Convert a sky position (e.g ra/dec) to a pixel position. 
GeomPoint TanWcs::skyToPixel(const Coord::ConstPtr coord) const {

    GeomPoint sky = convertCoordToSky(coord);
    
    return skyToPixel(sky[0], sky[1]);
}



///\brief Convert from sky coordinates (e.g ra/dec) to (possibly) distorted pixel positions.
///
///Convert a sky position (e.g ra/dec) to a pixel position. 
///The input coordinate (sky1, sky2) must be RA--TAN and DEC-TAN. 
GeomPoint TanWcs::skyToPixel(double sky1, double sky2) const {
    if(_wcsInfo == NULL) {
        throw(LSST_EXCEPT(except::RuntimeErrorException, "Wcs structure not initialised"));
    }

    double const skyTmp[2] = { sky1, sky2 };
    double imgcrd[2];
    double phi, theta;
    double pixTmp[2];

    //Estimate undistorted pixel coordinates
    int stat[1];
    int status = 0;
    status = wcss2p(_wcsInfo, 1, 2, skyTmp, &phi, &theta, imgcrd, pixTmp, stat);
    if (status > 0) {
        throw LSST_EXCEPT(except::RuntimeErrorException,
                          (boost::format("Error: wcslib returned a status code of %d. %s") %
                           status % wcs_errmsg[status]).str());
    }

    
    //Correct for distortion. We follow the notation of Shupe et al. here, including
    //capitalisation
    if( _hasDistortion){
        //If the following assertions aren't true then something has gone seriously wrong.
        assert(_sipBp.rows() > 0 );
        assert(_sipAp.rows() == _sipAp.cols());
        assert(_sipBp.rows() == _sipBp.cols());        
        
        double U = pixTmp[0] - _wcsInfo->crpix[0];  //Relative, undistorted pixel coords
        double V = pixTmp[1]-  _wcsInfo->crpix[1];
    
        double F = 0;
        for(int i=0; i< _sipAp.rows(); ++i) {
            for(int j=0; j< _sipAp.cols(); ++j) {
                if (i+j>1 && i+j < _sipAp.rows() ) {
                    F += _sipAp(i,j)* pow(U, (int) i) * pow(V, (int) j);
                }
            }
        }    

        double G = 0;
        for(int i=0; i< _sipBp.rows(); ++i) {
            for(int j=0; j< _sipBp.cols(); ++j) {
                if (i+j>1 && i+j < _sipBp.rows() ) {
                    G += _sipBp(i,j)* pow(U, (int) i) * pow(V, (int) j);
                }
            }
        }

        pixTmp[0] = U + F + _wcsInfo->crpix[0];
        pixTmp[1] = V + G + _wcsInfo->crpix[1];
    }

    // wcslib assumes 1-indexed coords
<<<<<<< HEAD
    double offset = lsst::afw::image::PixelZeroPos + fitsToLsstPixels;
    return geom::makePointD(pixTmp[0]+offset, pixTmp[1]+offset); 
=======
    return geom::makePointD(pixTmp[0] + lsst::afw::image::PixelZeroPos - 1,
                                    pixTmp[1] + lsst::afw::image::PixelZeroPos - 1); 
>>>>>>> e2ed7a8c

}



///\brief Convert from (possibly) distorted pixel position to sky coordinates (e.g ra/dec)
///
///Convert a pixel position (e.g x,y) to a celestial coordinate (e.g ra/dec). The output coordinate
///system will be
///be RA--TAN and DEC-TAN. 
Coord::Ptr TanWcs::pixelToSky(const GeomPoint pixel) const {
    return pixelToSky(pixel[0], pixel[1]);
}

///\brief Convert from (possibly) distorted pixel position to sky coordinates (e.g ra/dec)
///
///Convert a pixel position (e.g x,y) to a celestial coordinate (e.g ra/dec). The output coordinate
///system will be RA--TAN and DEC-TAN. 
Coord::Ptr TanWcs::pixelToSky(double pixel1, double pixel2) const {
    if(_wcsInfo == NULL) {
        throw(LSST_EXCEPT(lsst::pex::exceptions::RuntimeErrorException, "Wcs structure not initialised"));
    }

    // wcslib assumes 1-indexed coordinates
    double pixTmp[2] = { pixel1 - lsst::afw::image::PixelZeroPos + lsstToFitsPixels,
                               pixel2 - lsst::afw::image::PixelZeroPos + lsstToFitsPixels}; 
    double imgcrd[2];
    double phi, theta;
    double skyTmp[2];

    
    //Correct pixel positions for distortion if necessary
    if( _hasDistortion) {
        //If the following assertions aren't true then something has gone seriously wrong.
        assert(_sipB.rows() > 0 );
        assert(_sipA.rows() == _sipA.cols());
        assert(_sipB.rows() == _sipB.cols());

        double u = pixTmp[0] - _wcsInfo->crpix[0];  //Relative pixel coords
        double v = pixTmp[1] - _wcsInfo->crpix[1];
        
        double f = 0;
        for(int i=0; i< _sipA.rows(); ++i) {
            for(int j=0; j< _sipA.cols(); ++j) {
                if (i+j>1 && i+j < _sipA.rows() ) {
                    f += _sipA(i,j)* pow(u, (int) i) * pow(v, (int) j);
                }
            }
        }

        double g = 0;
        for(int i=0; i< _sipB.rows(); ++i) {
            for(int j=0; j< _sipB.cols(); ++j) {
                if (i+j>1 && i+j < _sipB.rows() ) {
                    g += _sipB(i,j)* pow(u, (int) i) * pow(v, (int) j);
                }
            }
        }
        pixTmp[0]+= f;
        pixTmp[1]+= g;
    }
 
    int stat[1];
    int status = 0;
    status = wcsp2s(_wcsInfo, 1, 2, pixTmp, imgcrd, &phi, &theta, skyTmp, stat);
    if (status > 0) {
        throw LSST_EXCEPT(lsst::pex::exceptions::RuntimeErrorException,
                          (boost::format("Error: wcslib returned a status code of  %d. %s") %
                           status % wcs_errmsg[status]).str());
    }

    return makeCorrectCoord(skyTmp[0], skyTmp[1]);
}


lsst::daf::base::PropertySet::Ptr TanWcs::getFitsMetadata() const {
    return lsst::afw::formatters::TanWcsFormatter::generatePropertySet(*this);       
}


#if 0
//Rely on base class implementation for now, because this implementation isn't working
lsst::afw::geom::AffineTransform TanWcs::linearizeAt(GeomPoint const & sky) const {
    
    Eigen::Matrix2d CD(2,2);
    CD(0,0) = _wcsInfo->cd[0];
    CD(0,1) = _wcsInfo->cd[1];
    CD(1,0) = _wcsInfo->cd[2];
    CD(1,1) = _wcsInfo->cd[3];
    
    GeomPoint const pix00 = skyToPixel(sky);
    Eigen::Vector2d pix(pix00[0] - _wcsInfo->crpix[0], pix00[1] - _wcsInfo->crpix[1]);
    
    //iwc == Intermediate world coordinates (x,y) in Greisen & Calabretta
    Eigen::Vector2d iwc = CD*pix;
    double x2 = iwc[0]*iwc[0];
    double y2 = iwc[1]*iwc[1];
    
    Eigen::Matrix2d m;
    m(0,0) = CD(0,0)/(1+x2);
    m(0,1) = CD(0,1)/(1+x2);
    m(1,0) = CD(1,0)/(1+y2);
    m(1,1) = CD(1,1)/(1+y2);
    
    cout << "TanWcs" << endl << m << endl;
    Eigen::Vector2d sky00v;
    sky00v << sky.getX(), sky.getY();
    Eigen::Vector2d pix00v;
    pix00v << pix00.getX(), pix00.getY();
    return lsst::afw::geom::AffineTransform(m, lsst::afw::geom::ExtentD(sky00v - m * pix00v));
}
#endif

//
// Mutators
//    

///\brief Set the distortion matrices
/// \param sipA Forward distortion matrix for 1st axis
/// \param sipB Forward distortion matrix for 2nd axis
/// \param sipAp Reverse distortion matrix for 1st axis
/// \param sipBp Reverse distortion matrix for 2nd axis
void TanWcs::setDistortionMatrices(Eigen::MatrixXd const & sipA, 
                                   Eigen::MatrixXd const & sipB,
                                   Eigen::MatrixXd const & sipAp,
                                   Eigen::MatrixXd const & sipBp) {

    if (sipA.rows() != sipA.cols() ){
        throw LSST_EXCEPT(lsst::pex::exceptions::RuntimeErrorException,
                          "Error: Matrix sipA must be square");
    }

    if (sipB.rows() != sipB.cols() ){
        throw LSST_EXCEPT(lsst::pex::exceptions::RuntimeErrorException,
                          "Error: Matrix sipB must be square");
    }

    if (sipAp.rows() != sipAp.cols() ){
        throw LSST_EXCEPT(lsst::pex::exceptions::RuntimeErrorException,
                          "Error: Matrix sipAp must be square");
    }

    if (sipBp.rows() != sipBp.cols() ){
        throw LSST_EXCEPT(lsst::pex::exceptions::RuntimeErrorException,
                          "Error: Matrix sipBp must be square");
    }

            
    //Set the SIP terms
    _hasDistortion = true;
    _sipA = sipA;
    _sipB = sipB;
    _sipAp = sipAp;
    _sipBp = sipBp;
}

<|MERGE_RESOLUTION|>--- conflicted
+++ resolved
@@ -317,18 +317,14 @@
         double F = 0;
         for(int i=0; i< _sipAp.rows(); ++i) {
             for(int j=0; j< _sipAp.cols(); ++j) {
-                if (i+j>1 && i+j < _sipAp.rows() ) {
-                    F += _sipAp(i,j)* pow(U, (int) i) * pow(V, (int) j);
-                }
+                F += _sipAp(i,j)* pow(U, (int) i) * pow(V, (int) j);
             }
         }    
 
         double G = 0;
         for(int i=0; i< _sipBp.rows(); ++i) {
             for(int j=0; j< _sipBp.cols(); ++j) {
-                if (i+j>1 && i+j < _sipBp.rows() ) {
-                    G += _sipBp(i,j)* pow(U, (int) i) * pow(V, (int) j);
-                }
+                G += _sipBp(i,j)* pow(U, (int) i) * pow(V, (int) j);
             }
         }
 
@@ -337,13 +333,8 @@
     }
 
     // wcslib assumes 1-indexed coords
-<<<<<<< HEAD
     double offset = lsst::afw::image::PixelZeroPos + fitsToLsstPixels;
     return geom::makePointD(pixTmp[0]+offset, pixTmp[1]+offset); 
-=======
-    return geom::makePointD(pixTmp[0] + lsst::afw::image::PixelZeroPos - 1,
-                                    pixTmp[1] + lsst::afw::image::PixelZeroPos - 1); 
->>>>>>> e2ed7a8c
 
 }
 
