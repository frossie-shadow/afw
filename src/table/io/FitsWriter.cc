// -*- lsst-c++ -*-

#include "boost/cstdint.hpp"

#include "lsst/afw/table/io/FitsWriter.h"
#include "lsst/afw/table/BaseTable.h"
#include "lsst/afw/table/BaseRecord.h"

namespace lsst { namespace afw { namespace table { namespace io {

namespace {

typedef FitsWriter::Fits Fits;

//----- Code to write FITS headers --------------------------------------------------------------------------

// The driver code is at the bottom of this section; it's easier to understand if you start there
// and work your way up.

// A Schema::forEach functor that writes FITS header keys for a field when it is called.
struct ProcessSchema {

    template <typename T>
    void operator()(SchemaItem<T> const & item) const {
        std::string name = item.field.getName();
        std::replace(name.begin(), name.end(), '.', '_');
        int n = fits->addColumn<typename Field<T>::Element>(
            name, item.field.getElementCount(),
            item.field.getDoc()
        );
        if (!item.field.getDoc().empty()) {
            // We use a separate key TDOCn for documentation (in addition to the TTYPEn comments)
            // so we can have long strings via the CONTINUE convention.
            // When reading, if there is no TDOCn, we'll just use the TTYPEn comment.
            fits->writeColumnKey("TDOC", n, item.field.getDoc());
        }
        specialize(item, n); // delegate to other member functions that are specialized on field tag types
    }

    void operator()(SchemaItem<Flag> const & item) const {
        std::string name = item.field.getName();
        std::replace(name.begin(), name.end(), '.', '_');
        fits->writeColumnKey("TFLAG", nFlags, name);
        if (!item.field.getDoc().empty()) {
            // We use a separate key TFDOCn for documentation instead of the comment on TFLAGn so
            // we can have long strings via the CONTINUE convention.
            // When reading, if there is no TFDOCn, we'll use the TTYPEn comment.
            fits->writeColumnKey("TFDOC", nFlags, item.field.getDoc());
        }
        ++nFlags;
    }

    // Create and apply the functor to a schema.
    static void apply(Fits & fits, Schema const & schema) {
        ProcessSchema f = { &fits, 0 };
        schema.forEach(boost::ref(f));
    }

    template <typename T>
    void specialize(SchemaItem<T> const & item, int n) const {
        if (!item.field.getUnits().empty())
            fits->writeColumnKey("TUNIT", n, item.field.getUnits());
        fits->writeColumnKey("TCCLS", n, "Scalar", "Field template used by lsst.afw.table");
    }

    void specialize(SchemaItem<Angle> const & item, int n) const {
        if (!item.field.getUnits().empty())
            fits->writeColumnKey("TUNIT", n, item.field.getUnits());
        fits->writeColumnKey("TCCLS", n, "Angle", "Field template used by lsst.afw.table");
    }

    template <typename T>
    void specialize(SchemaItem< Array<T> > const & item, int n) const {
        if (!item.field.getUnits().empty())
            fits->writeColumnKey("TUNIT", n, item.field.getUnits());
        fits->writeColumnKey("TCCLS", n, "Array", "Field template used by lsst.afw.table");
    }

    void specialize(SchemaItem<Coord> const & item, int n) const {
        if (!item.field.getUnits().empty())
            fits->writeColumnKey("TUNIT", n, item.field.getUnits());
        fits->writeColumnKey("TCCLS", n, "Coord", "Field template used by lsst.afw.table");
    }

    template <typename T>
    void specialize(SchemaItem< Point<T> > const & item, int n) const {
        if (!item.field.getUnits().empty())
            fits->writeColumnKey("TUNIT", n, item.field.getUnits(), "{x, y}");
        fits->writeColumnKey("TCCLS", n, "Point", "Field template used by lsst.afw.table");
    }

    template <typename T>
    void specialize(SchemaItem< Moments<T> > const & item, int n) const {
        if (!item.field.getUnits().empty())
            fits->writeColumnKey("TUNIT", n, item.field.getUnits(), "{xx, yy, xy}");
        fits->writeColumnKey("TCCLS", n, "Moments", "Field template used by lsst.afw.table");
    }

    template <typename T>
    void specialize(SchemaItem< Covariance<T> > const & item, int n) const {
        if (!item.field.getUnits().empty())
            fits->writeColumnKey("TUNIT", n, item.field.getUnits(),
                                 "{(0,0), (0,1), (1,1), (0,2), (1,2), (2,2), ...}");
        fits->writeColumnKey("TCCLS", n, "Covariance", "Field template used by lsst.afw.table");
    }

    template <typename T>
    void specialize(SchemaItem< Covariance< Point<T> > > const & item, int n) const {
        if (!item.field.getUnits().empty())
            fits->writeColumnKey("TUNIT", n, item.field.getUnits(),
                                 "{(x,x), (x,y), (y,y)}");
        fits->writeColumnKey("TCCLS", n, "Covariance(Point)", "Field template used by lsst.afw.table");
    }

    template <typename T>
    void specialize(SchemaItem< Covariance< Moments<T> > > const & item, int n) const {
        if (!item.field.getUnits().empty())
            fits->writeColumnKey("TUNIT", n, item.field.getUnits(),
                                 "{(xx,xx), (xx,yy), (yy,yy), (xx,xy), (yy,xy), (xy,xy)}");
        fits->writeColumnKey("TCCLS", n, "Covariance(Moments)", "Field template used by lsst.afw.table");
    }

    Fits * fits;
    mutable int nFlags;
};

} // anonymous

// the driver for all the above machinery
void FitsWriter::_writeTable(CONST_PTR(BaseTable) const & table, std::size_t nRows) {
    Schema schema = table->getSchema();
    _fits->createTable();
    LSST_FITS_CHECK_STATUS(*_fits, "creating table");
    int nFlags = schema.getFlagFieldCount();
    if (nFlags > 0) {
        int n = _fits->addColumn<bool>("flags", nFlags, "bits for all Flag fields; see also TFLAGn");
        _fits->writeKey("FLAGCOL", n + 1, "Column number for the bitflags.");
    }
    ProcessSchema::apply(*_fits, schema);
    if (table->getMetadata())
        _fits->writeMetadata(*table->getMetadata());
    _row = -1;
<<<<<<< HEAD
    _fits->appendRows(nRows);
=======
    _fits->addRows(nRows);
>>>>>>> a6de9d3c
    _processor = boost::make_shared<ProcessRecords>(_fits, schema, nFlags, _row);
}

//----- Code for writing FITS records -----------------------------------------------------------------------

// The driver code is at the bottom of this section; it's easier to understand if you start there
// and work your way up.

// A Schema::forEach functor that writes table data for a single record when it is called.
// We instantiate one of these, then reuse it on all the records after updating the data
// members that tell it which record and row number it's on.
struct FitsWriter::ProcessRecords {
    
    template <typename T>
    void operator()(SchemaItem<T> const & item) const {
        fits->writeTableArray(row, col, item.key.getElementCount(), record->getElement(item.key));
        ++col;
    }
    
    void operator()(SchemaItem<Flag> const & item) const {
        flags[bit] = record->get(item.key);
        ++bit;
    }

    ProcessRecords(Fits * fits_, Schema const & schema_, int nFlags_, std::size_t const & row_) :
        row(row_), col(0), bit(0), nFlags(nFlags_), fits(fits_), schema(schema_)
    {
        if (nFlags) flags.reset(new bool[nFlags]);
    }

    void apply(BaseRecord const * r) {
        record = r;
        col = 0;
        bit = 0;
        if (nFlags) ++col;
        schema.forEach(boost::ref(*this));
        if (nFlags) fits->writeTableArray(row, 0, nFlags, flags.get());
    }

    std::size_t const & row;
    mutable int col;
    mutable int bit;
    int nFlags;
    Fits * fits;
    boost::scoped_array<bool> flags;
    BaseRecord const * record;
    Schema schema;
};

void FitsWriter::_writeRecord(BaseRecord const & record) {
    ++_row;
    _processor->apply(&record);
}

}}}} // namespace lsst::afw::table::io<|MERGE_RESOLUTION|>--- conflicted
+++ resolved
@@ -140,11 +140,7 @@
     if (table->getMetadata())
         _fits->writeMetadata(*table->getMetadata());
     _row = -1;
-<<<<<<< HEAD
-    _fits->appendRows(nRows);
-=======
     _fits->addRows(nRows);
->>>>>>> a6de9d3c
     _processor = boost::make_shared<ProcessRecords>(_fits, schema, nFlags, _row);
 }
 
